[project]
name = "09-15-2025-discord-meeting-transcriptor"
version = "0.1.0"
description = "Add your description here"
readme = "README.md"
<<<<<<< HEAD
license = "MIT"

dependencies = [
    "discord.py>=2.6.4",
    "python-dotenv>=1.1.1",
    "asyncpg>=0.29.0",
    "audioop-lts>=0.2.2",
]

[project.optional-dependencies]
dev = [
    "mypy>=1.18.2",
    "ruff>=0.8.0",
    "black>=24.0.0",
    "pytest>=8.0.0",
    "pytest-asyncio>=0.24.0",
    "pytest-cov>=6.0.0",
    "pre-commit>=4.0.0",
    "watchfiles>=1.1.1",
]

# ============================================================================
# Ruff - Modern Python linter (replaces flake8, isort, and more)
# ============================================================================
[tool.ruff]
target-version = "py313"
line-length = 88
indent-width = 4

# Directories to exclude from linting
exclude = [
    ".git",
    ".venv",
    "__pycache__",
    "build",
    "dist",
    "*.egg-info",
]

[tool.ruff.lint]
# Enable these rule sets
select = [
    "E",      # pycodestyle errors
    "W",      # pycodestyle warnings
    "F",      # pyflakes
    "I",      # isort (import sorting)
    "N",      # pep8-naming
    "UP",     # pyupgrade (modernize syntax)
    "ANN",    # flake8-annotations
    "ASYNC",  # flake8-async
    "B",      # flake8-bugbear
    "C4",     # flake8-comprehensions
    "DTZ",    # flake8-datetimez
    "T10",    # flake8-debugger
    "EM",     # flake8-errmsg
    "ISC",    # flake8-implicit-str-concat
    "ICN",    # flake8-import-conventions
    "PIE",    # flake8-pie
    "PT",     # flake8-pytest-style
    "Q",      # flake8-quotes
    "RSE",    # flake8-raise
    "RET",    # flake8-return
    "SIM",    # flake8-simplify
    "PTH",    # flake8-use-pathlib
    "PL",     # pylint
    "RUF",    # ruff-specific rules
]

# Disable specific rules that might be too strict
ignore = [
    "ANN101",  # Missing type annotation for self
    "ANN102",  # Missing type annotation for cls
    "ANN401",  # Dynamically typed expressions (Any) are disallowed
    "PLR0913", # Too many arguments to function call
    "PLR2004", # Magic value used in comparison
]

# Allow autofix for all enabled rules (when running with --fix)
fixable = ["ALL"]
unfixable = []

# Allow unused variables when underscore-prefixed
dummy-variable-rgx = "^(_+|(_+[a-zA-Z0-9_]*[a-zA-Z0-9]+?))$"

[tool.ruff.lint.per-file-ignores]
# Ignore specific rules in specific files
"__init__.py" = ["F401"]  # Allow unused imports in __init__.py
"tests/**/*.py" = [
    "ANN",  # Don't require annotations in tests
    "PLR2004",  # Allow magic values in tests
]

[tool.ruff.lint.isort]
known-first-party = ["source", "cogs"]
force-single-line = false
lines-after-imports = 2

[tool.ruff.format]
# Use black-compatible formatting
quote-style = "double"
indent-style = "space"
skip-magic-trailing-comma = false
line-ending = "auto"

# ============================================================================
# Black - Code formatter
# ============================================================================
[tool.black]
line-length = 128
target-version = ['py313']
include = '\.pyi?$'
extend-exclude = '''
/(
  # directories
  \.git
  | \.venv
  | __pycache__
  | build
  | dist
)/
'''

# ============================================================================
# MyPy - Static type checker
# ============================================================================
[tool.mypy]
python_version = "3.13"
warn_return_any = true
warn_unused_configs = true
disallow_untyped_defs = true
ignore_missing_imports = true
show_error_codes = true
strict = false
warn_redundant_casts = true
warn_unused_ignores = true
warn_no_return = true
warn_unreachable = true
pretty = true

# Per-module options
[[tool.mypy.overrides]]
module = "tests.*"
disallow_untyped_defs = false

# ============================================================================
# Pytest - Testing framework
# ============================================================================
[tool.pytest.ini_options]
minversion = "8.0"
testpaths = ["tests"]
python_files = ["test_*.py", "*_test.py"]
python_classes = ["Test*"]
python_functions = ["test_*"]
addopts = [
    "-ra",                    # Show summary of all test results
    "--strict-markers",       # Raise error on unknown markers
    "--strict-config",        # Raise error on config issues
    "--showlocals",           # Show local variables in tracebacks
    "-vv",                    # Verbose output
]
markers = [
    "slow: marks tests as slow (deselect with '-m \"not slow\"')",
    "integration: marks tests as integration tests",
    "unit: marks tests as unit tests",
]
asyncio_mode = "auto"
asyncio_default_fixture_loop_scope = "function"

# ============================================================================
# Coverage - Code coverage measurement
# ============================================================================
[tool.coverage.run]
source = ["source", "cogs"]
omit = [
    "*/tests/*",
    "*/__pycache__/*",
    "*/.venv/*",
]
branch = true

[tool.coverage.report]
precision = 2
show_missing = true
skip_covered = false
exclude_lines = [
    "pragma: no cover",
    "def __repr__",
    "raise AssertionError",
    "raise NotImplementedError",
    "if __name__ == .__main__.:",
    "if TYPE_CHECKING:",
    "class .*\\bProtocol\\):",
    "@(abc\\.)?abstractmethod",
]

[tool.coverage.html]
directory = "htmlcov"

# ============================================================================
# Bandit - Security linter
# ============================================================================
[tool.bandit]
exclude_dirs = ["tests", ".venv", "venv"]
skips = ["B101", "B601"]  # B101: assert_used, B601: paramiko_calls

# ============================================================================
# Build System
# ============================================================================
[build-system]
requires = ["setuptools>=68.0", "wheel"]
build-backend = "setuptools.build_meta"

[tool.setuptools]
packages = ["source", "cogs"]
=======
requires-python = ">=3.10"
dependencies = [
    "discord>=2.3.2",
    "ninja>=1.13.0",
    "setuptools>=80.9.0",
    "wheel>=0.45.1",
]
>>>>>>> 4b8ccc79
<|MERGE_RESOLUTION|>--- conflicted
+++ resolved
@@ -3,227 +3,10 @@
 version = "0.1.0"
 description = "Add your description here"
 readme = "README.md"
-<<<<<<< HEAD
-license = "MIT"
-
-dependencies = [
-    "discord.py>=2.6.4",
-    "python-dotenv>=1.1.1",
-    "asyncpg>=0.29.0",
-    "audioop-lts>=0.2.2",
-]
-
-[project.optional-dependencies]
-dev = [
-    "mypy>=1.18.2",
-    "ruff>=0.8.0",
-    "black>=24.0.0",
-    "pytest>=8.0.0",
-    "pytest-asyncio>=0.24.0",
-    "pytest-cov>=6.0.0",
-    "pre-commit>=4.0.0",
-    "watchfiles>=1.1.1",
-]
-
-# ============================================================================
-# Ruff - Modern Python linter (replaces flake8, isort, and more)
-# ============================================================================
-[tool.ruff]
-target-version = "py313"
-line-length = 88
-indent-width = 4
-
-# Directories to exclude from linting
-exclude = [
-    ".git",
-    ".venv",
-    "__pycache__",
-    "build",
-    "dist",
-    "*.egg-info",
-]
-
-[tool.ruff.lint]
-# Enable these rule sets
-select = [
-    "E",      # pycodestyle errors
-    "W",      # pycodestyle warnings
-    "F",      # pyflakes
-    "I",      # isort (import sorting)
-    "N",      # pep8-naming
-    "UP",     # pyupgrade (modernize syntax)
-    "ANN",    # flake8-annotations
-    "ASYNC",  # flake8-async
-    "B",      # flake8-bugbear
-    "C4",     # flake8-comprehensions
-    "DTZ",    # flake8-datetimez
-    "T10",    # flake8-debugger
-    "EM",     # flake8-errmsg
-    "ISC",    # flake8-implicit-str-concat
-    "ICN",    # flake8-import-conventions
-    "PIE",    # flake8-pie
-    "PT",     # flake8-pytest-style
-    "Q",      # flake8-quotes
-    "RSE",    # flake8-raise
-    "RET",    # flake8-return
-    "SIM",    # flake8-simplify
-    "PTH",    # flake8-use-pathlib
-    "PL",     # pylint
-    "RUF",    # ruff-specific rules
-]
-
-# Disable specific rules that might be too strict
-ignore = [
-    "ANN101",  # Missing type annotation for self
-    "ANN102",  # Missing type annotation for cls
-    "ANN401",  # Dynamically typed expressions (Any) are disallowed
-    "PLR0913", # Too many arguments to function call
-    "PLR2004", # Magic value used in comparison
-]
-
-# Allow autofix for all enabled rules (when running with --fix)
-fixable = ["ALL"]
-unfixable = []
-
-# Allow unused variables when underscore-prefixed
-dummy-variable-rgx = "^(_+|(_+[a-zA-Z0-9_]*[a-zA-Z0-9]+?))$"
-
-[tool.ruff.lint.per-file-ignores]
-# Ignore specific rules in specific files
-"__init__.py" = ["F401"]  # Allow unused imports in __init__.py
-"tests/**/*.py" = [
-    "ANN",  # Don't require annotations in tests
-    "PLR2004",  # Allow magic values in tests
-]
-
-[tool.ruff.lint.isort]
-known-first-party = ["source", "cogs"]
-force-single-line = false
-lines-after-imports = 2
-
-[tool.ruff.format]
-# Use black-compatible formatting
-quote-style = "double"
-indent-style = "space"
-skip-magic-trailing-comma = false
-line-ending = "auto"
-
-# ============================================================================
-# Black - Code formatter
-# ============================================================================
-[tool.black]
-line-length = 128
-target-version = ['py313']
-include = '\.pyi?$'
-extend-exclude = '''
-/(
-  # directories
-  \.git
-  | \.venv
-  | __pycache__
-  | build
-  | dist
-)/
-'''
-
-# ============================================================================
-# MyPy - Static type checker
-# ============================================================================
-[tool.mypy]
-python_version = "3.13"
-warn_return_any = true
-warn_unused_configs = true
-disallow_untyped_defs = true
-ignore_missing_imports = true
-show_error_codes = true
-strict = false
-warn_redundant_casts = true
-warn_unused_ignores = true
-warn_no_return = true
-warn_unreachable = true
-pretty = true
-
-# Per-module options
-[[tool.mypy.overrides]]
-module = "tests.*"
-disallow_untyped_defs = false
-
-# ============================================================================
-# Pytest - Testing framework
-# ============================================================================
-[tool.pytest.ini_options]
-minversion = "8.0"
-testpaths = ["tests"]
-python_files = ["test_*.py", "*_test.py"]
-python_classes = ["Test*"]
-python_functions = ["test_*"]
-addopts = [
-    "-ra",                    # Show summary of all test results
-    "--strict-markers",       # Raise error on unknown markers
-    "--strict-config",        # Raise error on config issues
-    "--showlocals",           # Show local variables in tracebacks
-    "-vv",                    # Verbose output
-]
-markers = [
-    "slow: marks tests as slow (deselect with '-m \"not slow\"')",
-    "integration: marks tests as integration tests",
-    "unit: marks tests as unit tests",
-]
-asyncio_mode = "auto"
-asyncio_default_fixture_loop_scope = "function"
-
-# ============================================================================
-# Coverage - Code coverage measurement
-# ============================================================================
-[tool.coverage.run]
-source = ["source", "cogs"]
-omit = [
-    "*/tests/*",
-    "*/__pycache__/*",
-    "*/.venv/*",
-]
-branch = true
-
-[tool.coverage.report]
-precision = 2
-show_missing = true
-skip_covered = false
-exclude_lines = [
-    "pragma: no cover",
-    "def __repr__",
-    "raise AssertionError",
-    "raise NotImplementedError",
-    "if __name__ == .__main__.:",
-    "if TYPE_CHECKING:",
-    "class .*\\bProtocol\\):",
-    "@(abc\\.)?abstractmethod",
-]
-
-[tool.coverage.html]
-directory = "htmlcov"
-
-# ============================================================================
-# Bandit - Security linter
-# ============================================================================
-[tool.bandit]
-exclude_dirs = ["tests", ".venv", "venv"]
-skips = ["B101", "B601"]  # B101: assert_used, B601: paramiko_calls
-
-# ============================================================================
-# Build System
-# ============================================================================
-[build-system]
-requires = ["setuptools>=68.0", "wheel"]
-build-backend = "setuptools.build_meta"
-
-[tool.setuptools]
-packages = ["source", "cogs"]
-=======
 requires-python = ">=3.10"
 dependencies = [
     "discord>=2.3.2",
     "ninja>=1.13.0",
     "setuptools>=80.9.0",
     "wheel>=0.45.1",
-]
->>>>>>> 4b8ccc79
+]