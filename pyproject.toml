[project]
name = "09-15-2025-discord-meeting-transcriptor"
version = "0.1.0"
description = "Add your description here"
readme = "README.md"
requires-python = ">=3.10"
dependencies = [
    "discord>=2.3.2",
    "dotenv>=0.9.9",
    "ninja>=1.13.0",
<<<<<<< HEAD
    "psycopg2-binary>=2.9.11",
=======
    "pycord>=0.1.1",
>>>>>>> 40152851
    "pynacl>=1.6.0",
    "setuptools>=80.9.0",
    "sqlalchemy>=2.0.44",
    "wheel>=0.45.1",
]

# ============================================================================
# Build System
# ============================================================================
[build-system]
requires = ["setuptools>=68.0", "wheel"]
build-backend = "setuptools.build_meta"

[tool.setuptools.packages.find]
where = ["source", "cogs"]<|MERGE_RESOLUTION|>--- conflicted
+++ resolved
@@ -8,11 +8,8 @@
     "discord>=2.3.2",
     "dotenv>=0.9.9",
     "ninja>=1.13.0",
-<<<<<<< HEAD
     "psycopg2-binary>=2.9.11",
-=======
     "pycord>=0.1.1",
->>>>>>> 40152851
     "pynacl>=1.6.0",
     "setuptools>=80.9.0",
     "sqlalchemy>=2.0.44",
